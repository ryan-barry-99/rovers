--- conflicted
+++ resolved
@@ -35,14 +35,10 @@
 
         float* getTemperature();
         void setFansPower(int power);
-<<<<<<< HEAD
         /*
          * Update the temperature and fan power
         */
         void updateFans(void);
-=======
-        void update(void);
->>>>>>> 3e3d657e
     private:
         // Array of Thermistor objects
         Thermistor thermistors[NUM_THERMISTORS];
